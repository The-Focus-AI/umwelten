--- conflicted
+++ resolved
@@ -1,40 +1,9 @@
 # Umwelten - AI Model Evaluation Tool
 
-A command-line tool for systematic AI model evaluation across providers (Google, Ollama, OpenRouter, LM Studio) with structured output validation, batch processing, and comprehensive cost analysis.
+A command-line tool for systematic AI model evaluation across providers (Google, Ollama, OpenRouter, LM Studio, GitHub Models) with structured output validation, batch processing, and comprehensive cost analysis.
 
-<<<<<<< HEAD
 ## 🚀 Quick Start
 
-=======
-This command-line tool allows you to interact with and evaluate AI models across different providers (Google, Ollama, OpenRouter, LM Studio, GitHub Models). It focuses on usability, cost transparency, and providing a flexible runner architecture with memory capabilities.
-
-## Core Features
-
-- **Model Interaction**: Run single prompts (`run`) or engage in interactive chat sessions (`chat`).
-- **Model Evaluation**: Systematic evaluation across multiple models with the `eval` command.
-- **Model Discovery**: Search and filter models (`models list`), view detailed information (`models info`), and compare costs (`models costs`).
-- **Memory Augmentation**: Use the `--memory` flag with `chat` to enable fact extraction and memory updates during conversations.
-- **Chat Commands**: Use commands like `/?`, `/reset`, `/mem`, `/history` within chat sessions.
-- **Provider Support**: Integrates with Google, Ollama, OpenRouter, LM Studio, and GitHub Models via the Vercel AI SDK and REST APIs.
-- **Cost Tracking**: Calculates and displays accurate real-time costs based on token usage and official model pricing across all providers.
-- **Rate Limiting**: Basic rate limit handling with backoff.
-- **Extensible Runner**: `SmartModelRunner` allows adding custom logic via hooks (before, during, after).
-- **Interactive UI**: Real-time progress tracking with streaming responses during evaluations.
-- **Concurrent Processing**: Fast parallel evaluation across multiple models with configurable concurrency.
-- **Structured Output Schemas**: Define and validate structured output formats using DSL, JSON Schema, Zod files, or built-in templates.
-
-## Getting Started
-
-### Prerequisites
-
-- **Node.js** (v20+)
-- **pnpm** for package management
-- **API Keys**: Ensure you have the necessary API keys for the providers you intend to use. These should be stored in a `.env` file. (LM Studio does not require an API key for local usage.)
-
-### Installation
-
-#### Option 1: Install from npm (Recommended)
->>>>>>> 310949af
 ```bash
 # Install globally
 npm install -g umwelten
@@ -42,7 +11,6 @@
 # Discover available models
 umwelten models list
 
-<<<<<<< HEAD
 # Run a simple evaluation
 umwelten eval run \
   --prompt "Write a short poem about cats" \
@@ -51,30 +19,11 @@
 
 # Generate a report
 umwelten eval report --id cat-poem-eval --format markdown
-=======
-**Option A: Environment variables**
-```bash
-export OPENROUTER_API_KEY=your_openrouter_api_key
-export GOOGLE_GENERATIVE_AI_API_KEY=your_google_api_key
-export GITHUB_TOKEN=your_github_personal_access_token
-export OLLAMA_HOST=http://localhost:11434  # Optional, defaults to localhost:11434
-export LMSTUDIO_BASE_URL=http://localhost:1234  # Optional, defaults to localhost:1234
-```
-
-**Option B: .env file (for development)**
-```plaintext
-OPENROUTER_API_KEY=your_openrouter_api_key
-GOOGLE_GENERATIVE_AI_API_KEY=your_google_api_key
-GITHUB_TOKEN=your_github_personal_access_token
-OLLAMA_HOST=http://localhost:11434
-LMSTUDIO_BASE_URL=http://localhost:1234
-# LM Studio and Ollama do not require API keys
->>>>>>> 310949af
 ```
 
 ## ✨ Key Features
 
-- **🌐 Multi-Provider Support**: Google, Ollama, OpenRouter, LM Studio
+- **🌐 Multi-Provider Support**: Google, Ollama, OpenRouter, LM Studio, GitHub Models
 - **📊 Structured Output**: DSL, JSON Schema, Zod validation with type coercion
 - **⚡ Batch Processing**: Concurrent file processing with intelligent error handling
 - **💰 Cost Transparency**: Real-time cost calculations with accurate pricing
@@ -86,14 +35,7 @@
 
 **Complete documentation is available at [umwelten.dev](https://the-focus-ai.github.io/umwelten/)**
 
-<<<<<<< HEAD
 ### Quick Links
-=======
-# Filter by provider
-umwelten models list --provider openrouter
-umwelten models list --provider ollama
-umwelten models list --provider github-models
->>>>>>> 310949af
 
 - 📖 [Getting Started](https://the-focus-ai.github.io/umwelten/guide/getting-started) - Installation and setup
 - 🔍 [Model Discovery](https://the-focus-ai.github.io/umwelten/guide/model-discovery) - Find and compare models
@@ -128,6 +70,7 @@
 # Required API keys
 export GOOGLE_GENERATIVE_AI_API_KEY=your_google_api_key
 export OPENROUTER_API_KEY=your_openrouter_api_key
+export GITHUB_TOKEN=your_github_personal_access_token
 
 # Optional (for local models)
 export OLLAMA_HOST=http://localhost:11434
@@ -174,36 +117,7 @@
   --concurrent
 ```
 
-<<<<<<< HEAD
 ## 📊 Provider Support
-=======
-### Advanced Features
-
-- **Model Comparison**: Compare models based on cost, speed, and quality using evaluation results.
-- **Batch Processing**: Run systematic evaluations across model matrices.
-- **Resume Capability**: Skip completed evaluations unless explicitly resumed.
-- **Report Generation**: Create detailed analysis reports in multiple formats with integrated cost calculations.
-- **Error Handling**: Comprehensive input validation and graceful handling of API failures with helpful troubleshooting.
-- **Interactive UI**: Real-time progress tracking with streaming responses and visual indicators.
-- **Concurrent Processing**: Parallel evaluation support for significant performance improvements.
-- **Cost Transparency**: Accurate cost tracking and analysis across all supported providers.
-- **Structured Output**: Schema-based evaluation with validation, coercion, and comprehensive error reporting.
-
-## Provider Support
-
-- **Google**: Gemini models (text, vision)
-- **Ollama**: Local LLMs
-- **OpenRouter**: Hosted LLMs
-- **LM Studio**: Local LLMs and embeddings via REST API (no API key required)
-  - Uses `/api/v0/models` and `/api/v0/completions` endpoints
-  - Robust error handling and dynamic model selection in tests
-  - Supports both completions and embeddings (if model is available)
-- **GitHub Models**: Free access to AI models during preview
-  - Uses OpenAI-compatible API at `https://models.github.ai/inference`
-  - Requires GitHub Personal Access Token with `models` scope
-  - Free to use during preview period
-  - Supports models from OpenAI, Meta, DeepSeek, and other providers
->>>>>>> 310949af
 
 | Provider | Models | Features | Cost |
 |----------|--------|----------|------|
@@ -211,6 +125,7 @@
 | **Ollama** | Gemma, Llama, Qwen, etc. | Local processing, Privacy | Free |
 | **OpenRouter** | GPT-4, Claude, etc. | Wide model selection | Pay-per-use |
 | **LM Studio** | Any local model | Full privacy, No API key | Free |
+| **GitHub Models** | OpenAI, Meta, DeepSeek, etc. | Free during preview | Free |
 
 ## 🏗️ Architecture
 
